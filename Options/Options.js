import Dropdown from 'UI/Dropdown';
import Alert from 'UI/Alert';

export default function Options(props) {
<<<<<<< HEAD
	var {audioOn, videoOn, shareOn} = props;

	var isHost = props.isHost;
=======
	var { audioOn, videoOn, shareOn, isHost } = props;
>>>>>>> 105b3b52

	var videoClass = "btn huddle-chat__button huddle-chat__button--camera ";
	videoClass += videoOn ? "btn-success" : "btn-outline-danger";

	var audioClass = "btn huddle-chat__button huddle-chat__button--mute ";
	audioClass += audioOn ? "btn-success" : "btn-outline-danger";

	var shareClass = "btn huddle-chat__button huddle-chat__button--share ";
	shareClass += shareOn ? "btn-primary btn-pulse" : "btn-outline-primary";

	var leaveJsx = <>
		<i className="fas fa-phone-slash" />
	</>;

	return <div className="huddle-chat__options">
		<div className="huddle-chat__options-left">
			<div className="huddle-chat__button-wrapper">
				<button type="button" className={shareClass} title={shareOn ? `Stop sharing` : `Share your screen`} onClick={() => props.setShare(shareOn ? 0 : 1)}>
					<i className="fas fa-share-square" />
				</button>
				<span className="huddle-chat__button-label">
					{shareOn ? `Stop sharing` : `Share`}
				</span>
			</div>
		</div>
		{!isHost && <>
			<div className="huddle-chat__button-wrapper">
				<button type="button" className="btn btn-danger huddle-chat__button huddle-chat__button--hangup" title={`Leave meeting`} onClick={() => props.onLeave(1)}> 
					<i className="fas fa-phone-slash" />
				</button>
				<span className="huddle-chat__button-label">
					{`Leave meeting`}
				</span>
			</div>
		</>}
		{isHost && <>
			<Dropdown label={leaveJsx} variant="danger" position="top" align="middle" className="huddle-chat__options-leave">
				<li>
<<<<<<< HEAD
					<button type="button" className="btn dropdown-item" onClick={() => props.onLeave(1)}>
						{`Leave meeting`}
					</button>
				</li>
				<li>
					<button type="button" className="btn dropdown-item" onClick={() => props.onLeave(3)}>
						{`End meeting`}
=======
					<button type="button" className="btn dropdown-item" onClick={() => alert('LEAVE')}>
						<Alert variant="warning">
							<strong>
								{`Leave meeting`}
							</strong>
							<p>
								{`Exit this meeting, leaving it available for other attendees to continue.`}
							</p>
						</Alert>
					</button>
				</li>
				<li>
					<hr class="dropdown-divider" />
				</li>
				<li>
					<button type="button" className="btn dropdown-item" onClick={() => alert('END')}>
						<Alert variant="danger">
							<strong>
								{`End meeting`}
							</strong>
							<p>
								{`Close this meeting, disconnecting all other attendees.`}
							</p>
						</Alert>
>>>>>>> 105b3b52
					</button>
				</li>
			</Dropdown>
		</>}
		<div className="huddle-chat__options-media">
			<div className="huddle-chat__button-wrapper">
				<button className={videoClass} title={videoOn ? `Turn off camera` : 'Turn on camera'}
					onClick={() => props.setVideo(videoOn ? 0 : 1)}>
					<i className={videoOn ? "fas fa-video" : "fas fa-video-slash"} />
				</button>
				<span className="huddle-chat__button-label">
					{videoOn ? `Camera on` : `Camera off`}
				</span>
			</div>
			<div className="huddle-chat__button-wrapper">
				<button className={audioClass} title={audioOn ? `Mute` : 'Turn on microphone'}
					onClick={() => props.setAudio(audioOn ? 0 : 1)}>
					<i className={audioOn ? "fas fa-microphone" : "fas fa-microphone-slash"} />
				</button>
				<span className="huddle-chat__button-label">
					{audioOn ? `Active` : `Muted`}
				</span>
			</div>
		</div>
	</div>;
}<|MERGE_RESOLUTION|>--- conflicted
+++ resolved
@@ -2,14 +2,9 @@
 import Alert from 'UI/Alert';
 
 export default function Options(props) {
-<<<<<<< HEAD
-	var {audioOn, videoOn, shareOn} = props;
+	var { audioOn, videoOn, shareOn, isHost } = props;
 
 	var isHost = props.isHost;
-=======
-	var { audioOn, videoOn, shareOn, isHost } = props;
->>>>>>> 105b3b52
-
 	var videoClass = "btn huddle-chat__button huddle-chat__button--camera ";
 	videoClass += videoOn ? "btn-success" : "btn-outline-danger";
 
@@ -47,19 +42,10 @@
 		{isHost && <>
 			<Dropdown label={leaveJsx} variant="danger" position="top" align="middle" className="huddle-chat__options-leave">
 				<li>
-<<<<<<< HEAD
 					<button type="button" className="btn dropdown-item" onClick={() => props.onLeave(1)}>
-						{`Leave meeting`}
-					</button>
-				</li>
-				<li>
-					<button type="button" className="btn dropdown-item" onClick={() => props.onLeave(3)}>
-						{`End meeting`}
-=======
-					<button type="button" className="btn dropdown-item" onClick={() => alert('LEAVE')}>
 						<Alert variant="warning">
 							<strong>
-								{`Leave meeting`}
+						{`Leave meeting`}
 							</strong>
 							<p>
 								{`Exit this meeting, leaving it available for other attendees to continue.`}
@@ -68,19 +54,14 @@
 					</button>
 				</li>
 				<li>
-					<hr class="dropdown-divider" />
-				</li>
-				<li>
-					<button type="button" className="btn dropdown-item" onClick={() => alert('END')}>
-						<Alert variant="danger">
+					<button type="button" className="btn dropdown-item" onClick={() => props.onLeave(3)}>						<Alert variant="danger">
 							<strong>
-								{`End meeting`}
+						{`End meeting`}
 							</strong>
 							<p>
 								{`Close this meeting, disconnecting all other attendees.`}
 							</p>
 						</Alert>
->>>>>>> 105b3b52
 					</button>
 				</li>
 			</Dropdown>
