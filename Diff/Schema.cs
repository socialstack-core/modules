--- conflicted
+++ resolved
@@ -59,16 +59,8 @@
 		/// Add a column to the schema. Returns null if the column was ignored due to the dbfield attribute.
 		/// </summary>
 		/// <returns></returns>
-<<<<<<< HEAD
-		public virtual DatabaseColumnDefinition AddColumn(Field fromField)
-		{
+		public virtual DatabaseColumnDefinition AddColumn(Field fromField)		{
 			var dcd = new DatabaseColumnDefinition(fromField, fromField.OwningTypeName);
-=======
-		public virtual DatabaseColumnDefinition AddColumn(Field fromField, Type parentType, string tableName = null)
-		{
-			var dcd = new DatabaseColumnDefinition(fromField, tableName == null ? parentType.Name : tableName);
->>>>>>> f5477114
-
 			if (dcd.Ignore)
 			{
 				return null;
